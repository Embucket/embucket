use chrono::{DateTime, Utc};
use serde::{Deserialize, Serialize};
use serde_json::Value;
use std::collections::HashMap;
use std::fmt::Display;
use std::time::{SystemTime, UNIX_EPOCH};
use uuid::Uuid;

#[derive(Debug, Clone, Copy, PartialEq, Eq, Serialize, Deserialize)]
pub enum Entities {
    Session,
    View,
    Query,
}

impl Display for Entities {
    fn fmt(&self, f: &mut std::fmt::Formatter<'_>) -> std::fmt::Result {
        match self {
            Self::Session => write!(f, "session"),
            Self::View => write!(f, "view"),
            Self::Query => write!(f, "query"),
        }
    }
}

#[derive(Debug, Clone, Copy, PartialEq, Eq, Serialize, Deserialize, Default)]
<<<<<<< HEAD
pub enum ExecutionStatus {
    #[default]
    Success,
    Fail,
    Incident,
=======
pub enum QueryStatus {
    #[default]
    Created,
    Queued,
    Running,
    LimitExceeded,
    Successful,
    Failed,
    Cancelled,
    TimedOut,
>>>>>>> 27761f69
}

impl Display for ExecutionStatus {
    fn fmt(&self, f: &mut std::fmt::Formatter<'_>) -> std::fmt::Result {
        let value = match self {
            Self::Success => "success",
            Self::Fail => "fail",
            Self::Incident => "incident",
        };
        write!(f, "{value}")
    }
}

/// Session entity persisted in `DynamoDB`.
#[derive(Clone, Debug, Serialize, Deserialize)]
pub struct SessionRecord {
    pub session_id: String,
    #[serde(default, skip_serializing_if = "Option::is_none")]
    pub ttl_seconds: Option<u64>,
    #[serde(default)]
    pub variables: HashMap<String, Variable>,
    #[serde(default)]
    pub views: HashMap<String, ViewRecord>,
    pub created_at: u64,
    #[serde(default, skip_serializing_if = "Option::is_none")]
    pub updated_at: Option<u64>,
}

impl SessionRecord {
    /// Create a new session record with default values and a current timestamp.
    #[must_use]
    pub fn new(session_id: &str) -> Self {
        let created_at = SystemTime::now()
            .duration_since(UNIX_EPOCH)
            .map(|d| d.as_secs())
            .unwrap_or(0);

        Self {
            session_id: session_id.to_string(),
            ttl_seconds: None,
            variables: HashMap::new(),
            views: HashMap::new(),
            created_at,
            updated_at: None,
        }
    }

    #[must_use]
    pub fn entity(&self) -> String {
        Entities::Session.to_string()
    }
}

/// Logical view entity describing embucket-managed views.
#[derive(Clone, Debug, Serialize, Deserialize)]
pub struct ViewRecord {
    pub view_id: String,
    pub database: String,
    pub schema: String,
    pub name: String,
    pub sql_definition: String,
    #[serde(default, skip_serializing_if = "Option::is_none")]
    pub owner: Option<String>,
    #[serde(default, skip_serializing_if = "Option::is_none")]
    pub description: Option<String>,
    #[serde(default, skip_serializing_if = "Option::is_none")]
    pub ttl_seconds: Option<u64>,
    pub created_at: u64,
    #[serde(default, skip_serializing_if = "Option::is_none")]
    pub updated_at: Option<u64>,
}

#[derive(Clone, Debug, Serialize, Deserialize)]
pub struct Variable {
    /// full name of the variable with the name space
    pub name: String,
    pub value: String,
    pub value_type: String,
    #[serde(default, skip_serializing_if = "Option::is_none")]
    pub comment: Option<String>,
    pub created_at: u64,
    #[serde(default, skip_serializing_if = "Option::is_none")]
    pub updated_at: Option<u64>,
}
#[derive(Clone, Debug, Serialize, Deserialize, Default)]
pub struct Query {
<<<<<<< HEAD
    pub query_id: String,
    pub request_id: Option<String>,
=======
    pub query_id: Uuid,
    pub request_id: Option<Uuid>,
    pub query_status: QueryStatus,
>>>>>>> 27761f69
    pub query_text: String,
    pub session_id: String,
    #[serde(default, skip_serializing_if = "Option::is_none")]
    pub database_id: Option<String>,
    #[serde(default, skip_serializing_if = "Option::is_none")]
    pub database_name: Option<String>,
    #[serde(default, skip_serializing_if = "Option::is_none")]
    pub schema_id: Option<String>,
    #[serde(default, skip_serializing_if = "Option::is_none")]
    pub schema_name: Option<String>,
    #[serde(default, skip_serializing_if = "Option::is_none")]
    pub query_type: Option<String>,
    #[serde(default, skip_serializing_if = "Option::is_none")]
    pub authn_event_id: Option<String>,
    #[serde(default, skip_serializing_if = "Option::is_none")]
    pub user_name: Option<String>,
    #[serde(default, skip_serializing_if = "Option::is_none")]
    pub role_name: Option<String>,
    #[serde(default, skip_serializing_if = "Option::is_none")]
    pub warehouse_id: Option<String>,
    #[serde(default, skip_serializing_if = "Option::is_none")]
    pub warehouse_name: Option<String>,
    #[serde(default, skip_serializing_if = "Option::is_none")]
    pub warehouse_size: Option<String>,
    #[serde(default, skip_serializing_if = "Option::is_none")]
    pub warehouse_type: Option<String>,
    #[serde(default, skip_serializing_if = "Option::is_none")]
    pub cluster_number: Option<u32>,
    #[serde(default, skip_serializing_if = "Option::is_none")]
    pub query_tag: Option<String>,
    #[serde(default, skip_serializing_if = "Option::is_none")]
    pub execution_status: Option<ExecutionStatus>,
    #[serde(default, skip_serializing_if = "Option::is_none")]
    pub error_code: Option<String>,
    #[serde(default, skip_serializing_if = "Option::is_none")]
    pub error_message: Option<String>,
    pub start_time: DateTime<Utc>,
    #[serde(default, skip_serializing_if = "Option::is_none")]
    pub end_time: Option<DateTime<Utc>>,
    #[serde(default, skip_serializing_if = "Option::is_none")]
    pub total_elapsed_time: Option<u64>,
    #[serde(default, skip_serializing_if = "Option::is_none")]
    pub bytes_scanned: Option<u64>,
    #[serde(default, skip_serializing_if = "Option::is_none")]
    pub percentage_scanned_from_cache: Option<f64>,
    #[serde(default, skip_serializing_if = "Option::is_none")]
    pub bytes_written: Option<u64>,
    #[serde(default, skip_serializing_if = "Option::is_none")]
    pub bytes_written_to_result: Option<u64>,
    #[serde(default, skip_serializing_if = "Option::is_none")]
    pub bytes_read_from_result: Option<u64>,
    #[serde(default, skip_serializing_if = "Option::is_none")]
    pub rows_produced: Option<u64>,
    #[serde(default, skip_serializing_if = "Option::is_none")]
    pub rows_inserted: Option<u64>,
    #[serde(default, skip_serializing_if = "Option::is_none")]
    pub rows_updated: Option<u64>,
    #[serde(default, skip_serializing_if = "Option::is_none")]
    pub rows_deleted: Option<u64>,
    #[serde(default, skip_serializing_if = "Option::is_none")]
    pub rows_unloaded: Option<u64>,
    #[serde(default, skip_serializing_if = "Option::is_none")]
    pub bytes_deleted: Option<u64>,
    #[serde(default, skip_serializing_if = "Option::is_none")]
    pub partitions_scanned: Option<u64>,
    #[serde(default, skip_serializing_if = "Option::is_none")]
    pub partitions_total: Option<u64>,
    #[serde(default, skip_serializing_if = "Option::is_none")]
    pub bytes_spilled_to_local_storage: Option<u64>,
    #[serde(default, skip_serializing_if = "Option::is_none")]
    pub bytes_spilled_to_remote_storage: Option<u64>,
    #[serde(default, skip_serializing_if = "Option::is_none")]
    pub bytes_sent_over_the_network: Option<u64>,
    #[serde(default, skip_serializing_if = "Option::is_none")]
    pub compilation_time: Option<u64>,
    #[serde(default, skip_serializing_if = "Option::is_none")]
    pub execution_time: Option<u64>,
    #[serde(default, skip_serializing_if = "Option::is_none")]
    pub queued_provisioning_time: Option<u64>,
    #[serde(default, skip_serializing_if = "Option::is_none")]
    pub queued_repair_time: Option<u64>,
    #[serde(default, skip_serializing_if = "Option::is_none")]
    pub queued_overload_time: Option<u64>,
    #[serde(default, skip_serializing_if = "Option::is_none")]
    pub transaction_blocked_time: Option<u64>,
    #[serde(default, skip_serializing_if = "Option::is_none")]
    pub outbound_data_transfer_cloud: Option<String>,
    #[serde(default, skip_serializing_if = "Option::is_none")]
    pub outbound_data_transfer_region: Option<String>,
    #[serde(default, skip_serializing_if = "Option::is_none")]
    pub outbound_data_transfer_bytes: Option<u64>,
    #[serde(default, skip_serializing_if = "Option::is_none")]
    pub inbound_data_transfer_cloud: Option<String>,
    #[serde(default, skip_serializing_if = "Option::is_none")]
    pub inbound_data_transfer_region: Option<String>,
    #[serde(default, skip_serializing_if = "Option::is_none")]
    pub inbound_data_transfer_bytes: Option<u64>,
    #[serde(default, skip_serializing_if = "Option::is_none")]
    pub list_external_files_time: Option<u64>,
    #[serde(default, skip_serializing_if = "Option::is_none")]
    pub credits_used_cloud_services: Option<f64>,
    #[serde(default, skip_serializing_if = "Option::is_none")]
    pub release_version: Option<String>,
    #[serde(default, skip_serializing_if = "Option::is_none")]
    pub external_function_total_invocations: Option<u64>,
    #[serde(default, skip_serializing_if = "Option::is_none")]
    pub external_function_total_sent_rows: Option<u64>,
    #[serde(default, skip_serializing_if = "Option::is_none")]
    pub external_function_total_received_rows: Option<u64>,
    #[serde(default, skip_serializing_if = "Option::is_none")]
    pub external_function_total_sent_bytes: Option<u64>,
    #[serde(default, skip_serializing_if = "Option::is_none")]
    pub external_function_total_received_bytes: Option<u64>,
    #[serde(default, skip_serializing_if = "Option::is_none")]
    pub query_load_percent: Option<f64>,
    #[serde(default, skip_serializing_if = "Option::is_none")]
    pub is_client_generated_statement: Option<bool>,
    #[serde(default, skip_serializing_if = "Option::is_none")]
    pub query_acceleration_bytes_scanned: Option<u64>,
    #[serde(default, skip_serializing_if = "Option::is_none")]
    pub query_acceleration_partitions_scanned: Option<u64>,
    #[serde(default, skip_serializing_if = "Option::is_none")]
    pub query_acceleration_upper_limit_scale_factor: Option<f64>,
    #[serde(default, skip_serializing_if = "Option::is_none")]
    pub transaction_id: Option<u64>,
    #[serde(default, skip_serializing_if = "Option::is_none")]
    pub child_queries_wait_time: Option<u64>,
    #[serde(default, skip_serializing_if = "Option::is_none")]
    pub role_type: Option<String>,
    #[serde(default, skip_serializing_if = "Option::is_none")]
    pub query_hash: Option<String>,
    #[serde(default, skip_serializing_if = "Option::is_none")]
    pub query_hash_version: Option<u32>,
    #[serde(default, skip_serializing_if = "Option::is_none")]
    pub query_parameterized_hash: Option<String>,
    #[serde(default, skip_serializing_if = "Option::is_none")]
    pub query_parameterized_hash_version: Option<u32>,
    #[serde(default, skip_serializing_if = "Option::is_none")]
    pub secondary_role_stats: Option<Value>,
    #[serde(default, skip_serializing_if = "Option::is_none")]
    pub rows_written_to_result: Option<u64>,
    #[serde(default, skip_serializing_if = "Option::is_none")]
    pub query_retry_time: Option<u64>,
    #[serde(default, skip_serializing_if = "Option::is_none")]
    pub query_retry_cause: Option<String>,
    #[serde(default, skip_serializing_if = "Option::is_none")]
    pub fault_handling_time: Option<u64>,
    #[serde(default, skip_serializing_if = "Option::is_none")]
    pub user_type: Option<String>,
    #[serde(default, skip_serializing_if = "Option::is_none")]
    pub user_database_name: Option<String>,
    #[serde(default, skip_serializing_if = "Option::is_none")]
    pub user_database_id: Option<String>,
    #[serde(default, skip_serializing_if = "Option::is_none")]
    pub user_schema_name: Option<String>,
    #[serde(default, skip_serializing_if = "Option::is_none")]
    pub user_schema_id: Option<String>,
    #[serde(default, skip_serializing_if = "Option::is_none")]
    pub bind_values: Option<Value>,
    #[serde(default, skip_serializing_if = "Option::is_none")]
    pub query_history_time: Option<u64>,
    #[serde(default, skip_serializing_if = "Option::is_none")]
    pub query_result_time: Option<u64>,
}

impl Query {
    #[must_use]
    pub fn new(
        query_str: &str,
        query_id: Uuid,
        session_id: &str,
        request_id: Option<Uuid>,
    ) -> Self {
        Self {
            query_id,
            query_text: query_str.to_string(),
            session_id: session_id.to_string(),
            request_id,
            start_time: Utc::now(),
            ..Self::default()
        }
    }

    #[must_use]
    pub fn entity(&self) -> String {
        Entities::Query.to_string()
    }

    #[must_use]
    pub fn new(query_text: String) -> Self {
        Self {
            query_id: uuid::Uuid::now_v7().to_string(),
            query_text,
            ..Default::default()
        }
    }

    // Why? warning: this could be a `const fn`
    #[allow(clippy::missing_const_for_fn)]
    pub fn set_execution_status(&mut self, status: ExecutionStatus) {
        self.execution_status = Some(status);
    }

    pub fn set_error_code(&mut self, error_code: String) {
        self.error_code = Some(error_code);
    }
}<|MERGE_RESOLUTION|>--- conflicted
+++ resolved
@@ -23,25 +23,11 @@
     }
 }
 
-#[derive(Debug, Clone, Copy, PartialEq, Eq, Serialize, Deserialize, Default)]
-<<<<<<< HEAD
+#[derive(Debug, Clone, Copy, PartialEq, Eq, Serialize, Deserialize)]
 pub enum ExecutionStatus {
-    #[default]
     Success,
     Fail,
     Incident,
-=======
-pub enum QueryStatus {
-    #[default]
-    Created,
-    Queued,
-    Running,
-    LimitExceeded,
-    Successful,
-    Failed,
-    Cancelled,
-    TimedOut,
->>>>>>> 27761f69
 }
 
 impl Display for ExecutionStatus {
@@ -128,14 +114,8 @@
 }
 #[derive(Clone, Debug, Serialize, Deserialize, Default)]
 pub struct Query {
-<<<<<<< HEAD
-    pub query_id: String,
-    pub request_id: Option<String>,
-=======
     pub query_id: Uuid,
     pub request_id: Option<Uuid>,
-    pub query_status: QueryStatus,
->>>>>>> 27761f69
     pub query_text: String,
     pub session_id: String,
     #[serde(default, skip_serializing_if = "Option::is_none")]
@@ -324,15 +304,6 @@
         Entities::Query.to_string()
     }
 
-    #[must_use]
-    pub fn new(query_text: String) -> Self {
-        Self {
-            query_id: uuid::Uuid::now_v7().to_string(),
-            query_text,
-            ..Default::default()
-        }
-    }
-
     // Why? warning: this could be a `const fn`
     #[allow(clippy::missing_const_for_fn)]
     pub fn set_execution_status(&mut self, status: ExecutionStatus) {
