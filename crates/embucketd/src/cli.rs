--- conflicted
+++ resolved
@@ -155,17 +155,6 @@
 
     #[arg(
         long,
-<<<<<<< HEAD
-        env = "READ_ONLY",
-        default_value = "false",
-        help = "If the service should only accept read only commands (selects)"
-    )]
-    pub read_only: bool,
-
-    #[arg(
-        long,
-=======
->>>>>>> f52f4be0
         env = "MAX_CONCURRENT_TABLE_FETCHES",
         default_value = "2",
         help = "The maximum number of concurrent requests to get tables details"
