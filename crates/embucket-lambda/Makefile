.PHONY: build deploy test logs clean

# Function name (override with: make deploy FUNCTION_NAME=your-function)
FUNCTION_NAME ?= embucket-lambda
ENV_FILE ?= .env
# supported features: "streaming"
FEATURES_PARAM := $(if $(FEATURES),--features $(FEATURES))

build:
	cd ../.. && cargo lambda build --release --arm64 --manifest-path crates/embucket-lambda/Cargo.toml $(FEATURES_PARAM)

# Deploy to AWS (must run from workspace root for include paths to work)
deploy: build deploy-only
<<<<<<< HEAD
    @echo "Deployed $(FUNCTION_NAME) to AWS"

# Quick deploy without rebuild
deploy-only:
	cd ../.. && cargo lambda deploy --layer-arn arn:aws:lambda:us-east-2:184161586896:layer:opentelemetry-collector-arm64-0_19_0:1 arn:aws:lambda:us-east-2:767397688925:layer:otel-collector-config:19
 --binary-name bootstrap $(FUNCTION_NAME)
=======
	@echo "Deployed $(FUNCTION_NAME) to AWS"

# Quick deploy without rebuild
deploy-only:
	cd ../.. && cargo lambda deploy --binary-name bootstrap $(FUNCTION_NAME) --env-file $(ENV_FILE)
>>>>>>> 92cb9cda

# Watch locally for development
watch:
	cargo lambda watch

# Test with a local event
test:
	cargo lambda invoke --data-file test-event.json

# Tail lambda logs
logs:
	aws logs tail /aws/lambda/$(FUNCTION_NAME) --since 5m --follow

# Verify deployment with snow CLI
verify:
	snow sql -c lambda -q "SELECT 1 as test_column"

# Clean build artifacts
clean:
	cargo clean<|MERGE_RESOLUTION|>--- conflicted
+++ resolved
@@ -11,20 +11,12 @@
 
 # Deploy to AWS (must run from workspace root for include paths to work)
 deploy: build deploy-only
-<<<<<<< HEAD
     @echo "Deployed $(FUNCTION_NAME) to AWS"
 
 # Quick deploy without rebuild
 deploy-only:
 	cd ../.. && cargo lambda deploy --layer-arn arn:aws:lambda:us-east-2:184161586896:layer:opentelemetry-collector-arm64-0_19_0:1 arn:aws:lambda:us-east-2:767397688925:layer:otel-collector-config:19
  --binary-name bootstrap $(FUNCTION_NAME)
-=======
-	@echo "Deployed $(FUNCTION_NAME) to AWS"
-
-# Quick deploy without rebuild
-deploy-only:
-	cd ../.. && cargo lambda deploy --binary-name bootstrap $(FUNCTION_NAME) --env-file $(ENV_FILE)
->>>>>>> 92cb9cda
 
 # Watch locally for development
 watch:
