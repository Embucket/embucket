mod config;

use crate::config::EnvConfig;
use api_snowflake_rest::server::core_state::CoreState;
use api_snowflake_rest::server::core_state::MetastoreConfig;
use api_snowflake_rest::server::make_snowflake_router;
use api_snowflake_rest::server::server_models::RestApiConfig as SnowflakeServerConfig;
use api_snowflake_rest::server::state::AppState;
use api_snowflake_rest_sessions::session::SESSION_EXPIRATION_SECONDS;
use axum::Router;
use axum::body::Body as AxumBody;
use axum::extract::connect_info::ConnectInfo;
use build_info::BuildInfo;
use catalog_metastore::metastore_settings_config::MetastoreSettingsConfig;
use http::HeaderMap;
use http_body_util::BodyExt;
use lambda_http::{Body as LambdaBody, Error as LambdaError, Request, Response, service_fn};
use opentelemetry::trace::TracerProvider;
use opentelemetry_sdk::Resource;
use opentelemetry_sdk::trace::BatchSpanProcessor;
use opentelemetry_sdk::trace::SdkTracerProvider;
use std::io::IsTerminal;
use std::net::{IpAddr, SocketAddr};
use std::sync::Arc;
use tower::ServiceExt;
use tracing::{error, info};
use tracing_subscriber::EnvFilter;
use tracing_subscriber::filter::{LevelFilter, Targets};
use tracing_subscriber::{Layer, layer::SubscriberExt, util::SubscriberInitExt};
cfg_if::cfg_if! {
    if #[cfg(feature = "streaming")] {
        use lambda_http::run_with_streaming_response as run;
    } else {
        use lambda_http::run;
    }
}

type InitResult<T> = Result<T, Box<dyn std::error::Error + Send + Sync>>;

const DISABLED_TARGETS: [&str; 2] = ["h2", "aws_smithy_runtime"];

#[tokio::main]
async fn main() -> Result<(), LambdaError> {
<<<<<<< HEAD
=======
    init_tracing();

    // Log version and build information on startup
    info!(
        version = %BuildInfo::GIT_DESCRIBE,
        git_sha = %BuildInfo::GIT_SHA_SHORT,
        git_branch = %BuildInfo::GIT_BRANCH,
        build_timestamp = %BuildInfo::BUILD_TIMESTAMP,
        "embucket-lambda started"
    );

>>>>>>> 4980b8b7
    let env_config = EnvConfig::from_env();

    let tracing_provider = init_tracing_and_logs(&env_config);

    info!(
        data_format = %env_config.data_format,
        max_concurrency = env_config.max_concurrency_level,
        query_timeout_secs = env_config.query_timeout_secs,
        mem_pool_type = ?env_config.mem_pool_type,
        mem_pool_size_mb = ?env_config.mem_pool_size_mb,
        disk_pool_size_mb = ?env_config.disk_pool_size_mb,
        aws_sdk_connect_timeout_secs = env_config.aws_sdk_connect_timeout_secs,
        aws_sdk_operation_timeout_secs = env_config.aws_sdk_operation_timeout_secs,
        aws_sdk_operation_attempt_timeout_secs = env_config.aws_sdk_operation_attempt_timeout_secs,
        metastore_config = env_config.metastore_config.as_ref().map(|p| p.display().to_string()),
        object_store_timeout_secs = env_config.object_store_timeout_secs,
        object_store_connect_timeout_secs = env_config.object_store_connect_timeout_secs,
        "Loaded Lambda configuration"
    );

    let app = Arc::new(LambdaApp::initialize(env_config).await.map_err(|err| {
        error!(error = %err, "Failed to initialize Lambda services");
        err
    })?);

    let err = run(service_fn(move |event: Request| {
        let app = Arc::clone(&app);
        async move { app.handle_event(event).await }
    }))
    .await;

    tracing_provider.shutdown().map_err(|err| {
        error!(error = %err, "Failed to shutdown TracerProvider");
        err
    })?;

    err
}

struct LambdaApp {
    router: Router,
}

impl LambdaApp {
    #[tracing::instrument(name = "lambda_app_initialize", skip_all, fields(
        data_format = %config.data_format,
        max_concurrency = config.max_concurrency_level,
        version = %BuildInfo::GIT_DESCRIBE,
        git_sha = %BuildInfo::GIT_SHA_SHORT,
        git_branch = %BuildInfo::GIT_BRANCH,
        build_timestamp = %BuildInfo::BUILD_TIMESTAMP,
    ))]
    async fn initialize(config: EnvConfig) -> InitResult<Self> {
        let snowflake_cfg = SnowflakeServerConfig::new(
            &config.data_format,
            config.jwt_secret.clone().unwrap_or_default(),
        )?
        .with_demo_credentials(
            config.auth_demo_user.clone(),
            config.auth_demo_password.clone(),
        );
        let execution_cfg = config.execution_config();

        let metastore_cfg = if let Some(config_path) = &config.metastore_config {
            MetastoreConfig::ConfigPath(config_path.clone())
        } else {
            MetastoreConfig::Env
        };

        let metastore_settings_config = MetastoreSettingsConfig::default()
            .with_object_store_timeout(config.object_store_timeout_secs)
            .with_object_store_connect_timeout(config.object_store_connect_timeout_secs);

        let core_state = CoreState::new(
            execution_cfg,
            snowflake_cfg,
            metastore_settings_config,
            metastore_cfg,
        )
        .await?;
        core_state
            .with_session_timeout(tokio::time::Duration::from_secs(SESSION_EXPIRATION_SECONDS))?;

        let appstate = AppState::from(&core_state);
        let router = make_snowflake_router(appstate);
        info!("Initialized Lambda Snowflake REST services");

        Ok(Self { router })
    }

    #[tracing::instrument(name = "lambda_handle_event", skip_all, fields(
        http.method = %request.method(),
        http.uri = %request.uri(),
        http.request_id = tracing::field::Empty,
        http.status_code = tracing::field::Empty,
        version = %BuildInfo::GIT_DESCRIBE,
        git_sha = %BuildInfo::GIT_SHA_SHORT,
        git_branch = %BuildInfo::GIT_BRANCH,
        build_timestamp = %BuildInfo::BUILD_TIMESTAMP,
    ))]
    async fn handle_event(&self, request: Request) -> Result<Response<LambdaBody>, LambdaError> {
        let (parts, body) = request.into_parts();
        let body_bytes = lambda_body_into_bytes(body);

        {
            let body_size = body_bytes.len();
            let is_compressed = parts
                .headers
                .get("content-encoding")
                .and_then(|v| v.to_str().ok())
                .is_some_and(|v| v.contains("gzip"));

            info!(
                method = %parts.method,
                uri = %parts.uri,
                body_size_bytes = body_size,
                body_compressed = is_compressed,
                "Received incoming HTTP request"
            );
        }

        let mut axum_request = to_axum_request(parts, body_bytes);
        if let Some(addr) = extract_socket_addr(axum_request.headers()) {
            axum_request.extensions_mut().insert(ConnectInfo(addr));
        }

        let response = self
            .router
            .clone()
            .oneshot(axum_request)
            .await
            .expect("Router service should be infallible");

        let lambda_response = from_axum_response(response).await?;

        // Record response status in the current span
        tracing::Span::current().record("http.status_code", lambda_response.status().as_u16());

        Ok(lambda_response)
    }
}

fn to_axum_request(parts: http::request::Parts, body: Vec<u8>) -> http::Request<AxumBody> {
    http::Request::from_parts(parts, AxumBody::from(body))
}

fn lambda_body_into_bytes(body: LambdaBody) -> Vec<u8> {
    match body {
        LambdaBody::Empty => Vec::new(),
        LambdaBody::Text(text) => text.into_bytes(),
        LambdaBody::Binary(data) => data,
    }
}

async fn from_axum_response(
    response: axum::response::Response,
) -> Result<Response<LambdaBody>, LambdaError> {
    let (parts, body) = response.into_parts();
    let bytes = body
        .collect()
        .await
        .map_err(|err| -> LambdaError { Box::new(err) })?
        .to_bytes();

    let body_size = bytes.len();
    let is_compressed = parts
        .headers
        .get("content-encoding")
        .and_then(|v| v.to_str().ok())
        .is_some_and(|v| v.contains("gzip"));

    info!(
        status = %parts.status,
        body_size_bytes = body_size,
        body_compressed = is_compressed,
        "Sending HTTP response"
    );

    let mut lambda_response = Response::new(LambdaBody::Binary(bytes.to_vec()));
    *lambda_response.status_mut() = parts.status;
    *lambda_response.headers_mut() = parts.headers;
    Ok(lambda_response)
}

fn extract_socket_addr(headers: &HeaderMap) -> Option<SocketAddr> {
    headers
        .get("x-forwarded-for")
        .and_then(|value| value.to_str().ok())
        .and_then(|raw| raw.split(',').next())
        .and_then(|ip| ip.trim().parse::<IpAddr>().ok())
        .map(|ip| SocketAddr::new(ip, 0))
}

#[allow(clippy::expect_used, clippy::redundant_closure_for_method_calls)]
fn init_tracing_and_logs(config: &EnvConfig) -> SdkTracerProvider {
    let exporter = if config.otel_grpc {
        // Initialize OTLP exporter using gRPC (Tonic)
        opentelemetry_otlp::SpanExporter::builder()
            .with_tonic()
            .build()
            .expect("Failed to create OTLP gRPC exporter")
    } else {
        // Initialize OTLP exporter using HTTP
        opentelemetry_otlp::SpanExporter::builder()
            .with_http()
            .build()
            .expect("Failed to create OTLP HTTP exporter")
    };

    let resource = Resource::builder().build();

    let tracing_provider = SdkTracerProvider::builder()
        .with_span_processor(BatchSpanProcessor::builder(exporter).build())
        .with_resource(resource)
        .build();

    let targets_with_level =
        |targets: &[&'static str], level: LevelFilter| -> Vec<(&str, LevelFilter)> {
            // let default_log_targets: Vec<(String, LevelFilter)> =
            targets.iter().map(|t| ((*t), level)).collect()
        };

    let registry = tracing_subscriber::registry()
        // Telemetry filtering
        .with(
            tracing_opentelemetry::OpenTelemetryLayer::new(tracing_provider.tracer("embucket"))
                .with_level(true)
                .with_filter(
                    Targets::default()
                        .with_targets(targets_with_level(&DISABLED_TARGETS, LevelFilter::OFF))
                        .with_default(config.tracing_level.parse().unwrap_or(tracing::Level::INFO)),
                ),
        );
    // Logs filtering
    // fmt::layer has different types for json vs plain
    if config.log_format == "json" {
        registry
            .with(
                tracing_subscriber::fmt::layer()
                    .json()
                    .with_target(false)
                    .with_ansi(false)
                    .with_current_span(false)
                    .with_span_list(false)
                    .without_time(),
            )
            .with(EnvFilter::new(config.log_filter.clone()))
            .init();
    } else {
        registry
            .with(
                tracing_subscriber::fmt::layer()
                    .with_target(true)
                    .with_ansi(std::io::stdout().is_terminal())
                    .with_span_events(
                        tracing_subscriber::fmt::format::FmtSpan::ENTER
                            | tracing_subscriber::fmt::format::FmtSpan::CLOSE,
                    ),
            )
            .with(EnvFilter::new(config.log_filter.clone()))
            .init();
    }

    tracing_provider
}<|MERGE_RESOLUTION|>--- conflicted
+++ resolved
@@ -41,10 +41,10 @@
 
 #[tokio::main]
 async fn main() -> Result<(), LambdaError> {
-<<<<<<< HEAD
-=======
-    init_tracing();
-
+    let env_config = EnvConfig::from_env();
+
+    let tracing_provider = init_tracing_and_logs(&env_config);
+  
     // Log version and build information on startup
     info!(
         version = %BuildInfo::GIT_DESCRIBE,
@@ -53,11 +53,6 @@
         build_timestamp = %BuildInfo::BUILD_TIMESTAMP,
         "embucket-lambda started"
     );
-
->>>>>>> 4980b8b7
-    let env_config = EnvConfig::from_env();
-
-    let tracing_provider = init_tracing_and_logs(&env_config);
 
     info!(
         data_format = %env_config.data_format,
