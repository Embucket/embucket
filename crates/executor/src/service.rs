use bytes::{Buf, Bytes};
use datafusion::arrow::array::RecordBatch;
use datafusion::arrow::csv::ReaderBuilder;
use datafusion::arrow::csv::reader::Format;
use datafusion::catalog::CatalogProvider;
use datafusion::catalog::{MemoryCatalogProvider, MemorySchemaProvider};
use datafusion::common::runtime::set_join_set_tracer;
use datafusion::datasource::memory::MemTable;
use datafusion::execution::DiskManager;
use datafusion::execution::disk_manager::DiskManagerMode;
use datafusion::execution::memory_pool::{
    FairSpillPool, GreedyMemoryPool, MemoryPool, TrackConsumersPool,
};
use datafusion::execution::runtime_env::{RuntimeEnv, RuntimeEnvBuilder};
use datafusion_common::TableReference;
use snafu::ResultExt;
use std::num::NonZeroUsize;
use std::sync::atomic::Ordering;
use std::vec;
use std::{collections::HashMap, sync::Arc};
use time::{Duration as DateTimeDuration, OffsetDateTime};
use tokio::task;
use tokio_util::sync::CancellationToken;

use super::error::{self as ex_error, Result};
use super::models::{QueryContext, QueryResult};
use super::running_queries::{RunningQueries, RunningQueriesRegistry, RunningQuery};
use super::session::UserSession;
use crate::query_task_result::ExecutionTaskResult;
use crate::query_types::QueryId;
use crate::running_queries::RunningQueryId;
use crate::session::{SESSION_INACTIVITY_EXPIRATION_SECONDS, to_unix};
use crate::tracing::SpanTracer;
use crate::utils::{Config, MemPoolType};
use catalog::catalog_list::EmbucketCatalogList;
use catalog_metastore::{InMemoryMetastore, Metastore, TableIdent as MetastoreTableIdent};
#[cfg(feature = "state-store")]
use state_store::{DynamoDbStateStore, StateStore, models::Query};
use tokio::sync::RwLock;
use tokio::time::Duration;
use tracing::Instrument;
use uuid::Uuid;

pub const TIMEOUT_SIGNAL_INTERVAL_SECONDS: u64 = 60;

pub const TIMEOUT_DISCARD_INTERVAL_SECONDS: u64 = 60;

#[async_trait::async_trait]
pub trait ExecutionService: Send + Sync {
    async fn create_session(&self, session_id: &str) -> Result<Arc<UserSession>>;
    async fn update_session_expiry(&self, session_id: &str) -> Result<bool>;
    async fn delete_expired_sessions(&self) -> Result<()>;
    async fn get_session(&self, session_id: &str) -> Result<Arc<UserSession>>;
    async fn session_exists(&self, session_id: &str) -> bool;
    async fn delete_session(&self, session_id: &str) -> Result<()>;
    fn get_sessions(&self) -> Arc<RwLock<HashMap<String, Arc<UserSession>>>>;

    /// Locates a query by `running_query_id`.
    ///
    /// # Arguments
    ///
    /// * `running_query_id` - The running query id.
    ///
    /// # Returns
    ///
    /// A `Result` of type `QueryId`. The `Ok` variant contains the query id,
    /// and the `Err` variant contains an `Error`.
    fn locate_query_id(&self, running_query_id: RunningQueryId) -> Result<QueryId>;

    /// Aborts a query by `query_id`.
    ///
    /// # Arguments
    ///
    /// * `query_id` - The query to abort.
    ///
    /// # Returns
    ///
    /// A `Result` of type `()`. The `Ok` variant contains an empty tuple,
    /// and the `Err` variant contains an `Error`.
    fn abort(&self, query_id: QueryId) -> Result<()>;

    /// Submits a query to be executed asynchronously. Query result can be consumed with
    /// `wait`.
    ///
    /// # Arguments
    ///
    /// * `session_id` - The ID of the user session.
    /// * `query` - The SQL query to be executed.
    /// * `query_context` - The context of the query execution.
    ///
    /// # Returns
    ///
    /// A `Result` of type `QueryId`. The `Ok` variant contains the query id,
    /// to be used with `wait`. The `Err` variant contains submission `Error`.
    async fn submit(
        &self,
        session_id: &str,
        query: &str,
        query_context: QueryContext,
    ) -> Result<QueryId>;

    /// Wait while sabmitted query finished, it returns query result or real context rich error
    /// # Arguments
    ///
    /// * `query_id` - The id of the submitted query.
    ///
    /// # Returns
    ///
    /// A `Result` of type `QueryResult`. The `Ok` variant contains the query result,
    /// and the `Err` variant contains a real context rich error.
    async fn wait(&self, query_id: QueryId) -> Result<QueryResult>;

    /// Synchronously executes a query and returns the result.
    /// It is a wrapper around `submit` and `wait`.
    ///
    /// # Arguments
    ///
    /// * `session_id` - The ID of the user session.
    /// * `query` - The SQL query to be executed.
    /// * `query_context` - The context of the query execution.
    ///
    /// # Returns
    ///
    /// A `Result` of type `QueryResult`. The `Ok` variant contains the query result,
    /// and the `Err` variant contains a real context rich error.
    async fn query(
        &self,
        session_id: &str,
        query: &str,
        query_context: QueryContext,
    ) -> Result<QueryResult>;

    async fn upload_data_to_table(
        &self,
        session_id: &str,
        table_ident: &MetastoreTableIdent,
        data: Bytes,
        file_name: &str,
        format: Format,
    ) -> Result<usize>;

    async fn timeout_signal(&self, interval: Duration, idle_timeout: Duration) -> ();
}

pub struct CoreExecutionService {
    metastore: Arc<dyn Metastore>,
    df_sessions: Arc<RwLock<HashMap<String, Arc<UserSession>>>>,
    config: Arc<Config>,
    catalog_list: Arc<EmbucketCatalogList>,
    runtime_env: Arc<RuntimeEnv>,
    queries: Arc<RunningQueriesRegistry>,
    #[cfg(feature = "state-store")]
    state_store: Arc<dyn StateStore>,
}

impl CoreExecutionService {
    #[cfg(feature = "state-store")]
    pub async fn new_test_executor(
        metastore: Arc<dyn Metastore>,
        state_store: Arc<dyn StateStore>,
        config: Arc<Config>,
    ) -> Result<Self> {
        Self::initialize_datafusion_tracer();

        let catalog_list = Self::catalog_list(metastore.clone(), &config).await?;
        let runtime_env = Self::runtime_env(&config, catalog_list.clone())?;
        Ok(Self {
            metastore,
            df_sessions: Arc::new(RwLock::new(HashMap::new())),
            config,
            catalog_list,
            runtime_env,
            queries: Arc::new(RunningQueriesRegistry::new()),
            state_store,
        })
    }

    #[tracing::instrument(
        name = "CoreExecutionService::new",
        level = "debug",
        skip(metastore, config),
        err
    )]
    pub async fn new(metastore: Arc<dyn Metastore>, config: Arc<Config>) -> Result<Self> {
        Self::initialize_datafusion_tracer();

        let catalog_list = Self::catalog_list(metastore.clone(), &config).await?;
        let runtime_env = Self::runtime_env(&config, catalog_list.clone())?;
        #[cfg(feature = "state-store")]
        let state_store = DynamoDbStateStore::new_from_env()
            .await
            .context(ex_error::StateStoreSnafu)?;
        Ok(Self {
            metastore,
            df_sessions: Arc::new(RwLock::new(HashMap::new())),
            config,
            catalog_list,
            runtime_env,
            queries: Arc::new(RunningQueriesRegistry::new()),
            #[cfg(feature = "state-store")]
            state_store: Arc::new(state_store),
        })
    }

    #[tracing::instrument(
        name = "CoreExecutionService::catalog_list",
        level = "debug",
        skip(metastore),
        err
    )]
    pub async fn catalog_list(
        metastore: Arc<dyn Metastore>,
        config: &Config,
    ) -> Result<Arc<EmbucketCatalogList>> {
        let catalog_list = Arc::new(EmbucketCatalogList::new(metastore.clone(), config.into()));
        catalog_list
            .register_catalogs()
            .await
            .context(ex_error::RegisterCatalogSnafu)?;
        catalog_list
            .refresh()
            .await
            .context(ex_error::RefreshCatalogListSnafu)?;
        Ok(catalog_list)
    }

    #[allow(clippy::unwrap_used, clippy::as_conversions)]
    pub fn runtime_env(
        config: &Config,
        catalog_list: Arc<EmbucketCatalogList>,
    ) -> Result<Arc<RuntimeEnv>> {
        let mut rt_builder = RuntimeEnvBuilder::new().with_object_store_registry(catalog_list);

        if let Some(memory_limit_mb) = config.mem_pool_size_mb {
            const NUM_TRACKED_CONSUMERS: usize = 5;

            // set memory pool type
            let memory_limit = memory_limit_mb * 1024 * 1024;
            let enable_track = config.mem_enable_track_consumers_pool.unwrap_or(false);

            let memory_pool: Arc<dyn MemoryPool> = match config.mem_pool_type {
                MemPoolType::Fair => {
                    let pool = FairSpillPool::new(memory_limit);
                    if enable_track {
                        Arc::new(TrackConsumersPool::new(
                            pool,
                            NonZeroUsize::new(NUM_TRACKED_CONSUMERS).unwrap(),
                        ))
                    } else {
                        Arc::new(FairSpillPool::new(memory_limit))
                    }
                }
                MemPoolType::Greedy => {
                    let pool = GreedyMemoryPool::new(memory_limit);
                    if enable_track {
                        Arc::new(TrackConsumersPool::new(
                            pool,
                            NonZeroUsize::new(NUM_TRACKED_CONSUMERS).unwrap(),
                        ))
                    } else {
                        Arc::new(GreedyMemoryPool::new(memory_limit))
                    }
                }
            };
            rt_builder = rt_builder.with_memory_pool(memory_pool);
        }

        // set disk limit
        if let Some(disk_limit) = config.disk_pool_size_mb {
            let disk_limit_bytes = (disk_limit as u64) * 1024 * 1024;
            let disk_builder = DiskManager::builder()
                .with_mode(DiskManagerMode::OsTmpDirectory)
                .with_max_temp_directory_size(disk_limit_bytes);
            rt_builder = rt_builder.with_disk_manager_builder(disk_builder);
        }

        rt_builder.build_arc().context(ex_error::DataFusionSnafu)
    }

    fn initialize_datafusion_tracer() {
        let _ = set_join_set_tracer(&SpanTracer);
    }
}

#[async_trait::async_trait]
impl ExecutionService for CoreExecutionService {
    #[tracing::instrument(
        name = "ExecutionService::create_session",
        level = "debug",
        skip(self),
        fields(new_sessions_count),
        err
    )]
    async fn create_session(&self, session_id: &str) -> Result<Arc<UserSession>> {
        {
            let sessions = self.df_sessions.read().await;
            if let Some(session) = sessions.get(session_id) {
                return Ok(session.clone());
            }
        }
        let user_session: Arc<UserSession> = Arc::new(
            UserSession::new(
                self.metastore.clone(),
                self.queries.clone(),
                self.config.clone(),
                self.catalog_list.clone(),
                self.runtime_env.clone(),
                session_id,
                #[cfg(feature = "state-store")]
                self.state_store.clone(),
            )
            .await?,
        );
        {
            tracing::trace!("Acquiring write lock for df_sessions");
            let mut sessions = self.df_sessions.write().await;
            tracing::trace!("Acquired write lock for df_sessions");
            sessions.insert(session_id.to_string(), user_session.clone());

            #[cfg(feature = "state-store")]
            self.state_store
                .put_new_session(session_id)
                .await
                .context(ex_error::StateStoreSnafu)?;

            // Record the result as part of the current span.
            tracing::Span::current().record("new_sessions_count", sessions.len());
        }
        Ok(user_session)
    }

    #[tracing::instrument(
        name = "ExecutionService::update_session_expiry",
        level = "debug",
        skip(self),
        fields(old_sessions_count, new_sessions_count, now),
        err
    )]
    async fn update_session_expiry(&self, session_id: &str) -> Result<bool> {
        let mut sessions = self.df_sessions.write().await;

        let res = if let Some(session) = sessions.get_mut(session_id) {
            let now = OffsetDateTime::now_utc();
            let new_expiry =
                to_unix(now + DateTimeDuration::seconds(SESSION_INACTIVITY_EXPIRATION_SECONDS));
            session.expiry.store(new_expiry, Ordering::Relaxed);

            // Record the result as part of the current span.
            tracing::Span::current().record("sessions_count", sessions.len());
            true
        } else {
            false
        };
        Ok(res)
    }

    #[tracing::instrument(
        name = "ExecutionService::delete_expired_sessions",
        level = "trace",
        skip(self),
        fields(old_sessions_count, new_sessions_count, now),
        err
    )]
    async fn delete_expired_sessions(&self) -> Result<()> {
        let now = to_unix(OffsetDateTime::now_utc());
        let mut sessions = self.df_sessions.write().await;

        let old_sessions_count = sessions.len();

        sessions.retain(|session_id, session| {
            let expiry = session.expiry.load(Ordering::Relaxed);
            if expiry <= now {
                let running_queries_count = session.running_queries.count();
                // prevent deleting sessions when session is expired but query is running
                if running_queries_count == 0 {
                    let _ = tracing::debug_span!(
                        "ExecutionService::delete_expired_session",
                        session_id,
                        expiry,
                        running_queries_count,
                        now
                    )
                    .entered();
                    false
                } else {
                    let _ = tracing::debug_span!(
                        "ExecutionService::skip_delete_expired_session",
                        session_id,
                        expiry,
                        running_queries_count,
                        now
                    )
                    .entered();
                    true
                }
            } else {
                true
            }
        });

        // Record the result as part of the current span.
        tracing::Span::current()
            .record("old_sessions_count", old_sessions_count)
            .record("new_sessions_count", sessions.len())
            .record("now", now);
        Ok(())
    }

    #[tracing::instrument(
        name = "ExecutionService::get_session",
        level = "debug",
        skip(self),
        err
    )]
    async fn get_session(&self, session_id: &str) -> Result<Arc<UserSession>> {
        let sessions = self.df_sessions.read().await;
        let session = sessions
            .get(session_id)
            .ok_or_else(|| ex_error::MissingDataFusionSessionSnafu { id: session_id }.build())?;
        Ok(session.clone())
    }

    #[tracing::instrument(name = "ExecutionService::session_exists", level = "debug", skip(self))]
    async fn session_exists(&self, session_id: &str) -> bool {
        let sessions = self.df_sessions.read().await;
        sessions.contains_key(session_id)
    }

    #[tracing::instrument(
        name = "ExecutionService::delete_session",
        level = "debug",
        skip(self),
        fields(new_sessions_count),
        err
    )]
    async fn delete_session(&self, session_id: &str) -> Result<()> {
        let mut session_list = self.df_sessions.write().await;
        session_list.remove(session_id);

        // Record the result as part of the current span.
        tracing::Span::current().record("session_id", session_id);
        tracing::Span::current().record("new_sessions_count", session_list.len());
        Ok(())
    }
    fn get_sessions(&self) -> Arc<RwLock<HashMap<String, Arc<UserSession>>>> {
        self.df_sessions.clone()
    }

    #[tracing::instrument(
        name = "ExecutionService::query",
        level = "debug",
        skip(self),
        fields(query_id),
        err
    )]
    #[allow(clippy::large_futures)]
    async fn query(
        &self,
        session_id: &str,
        query: &str,
        query_context: QueryContext,
    ) -> Result<QueryResult> {
        let query_id = self.submit(session_id, query, query_context).await?;
        self.wait(query_id).await
    }

    #[tracing::instrument(name = "ExecutionService::wait", level = "debug", skip(self), err)]
    async fn wait(&self, query_id: QueryId) -> Result<QueryResult> {
        let _query_status = self.queries.wait_query_finished(query_id).await?;
        let running_query = self.queries.remove(query_id)?;
        if let Some(result_handle) = running_query.result_handle {
            result_handle
                .await
                .context(ex_error::AsyncResultTaskJoinSnafu { query_id })?
        } else {
            Err(ex_error::NoJoinHandleSnafu { query_id }.build())
        }
    }

    #[tracing::instrument(
        name = "ExecutionService::locate_query_id",
        level = "debug",
        skip(self)
    )]
    fn locate_query_id(&self, running_query_id: RunningQueryId) -> Result<QueryId> {
        self.queries.locate_query_id(running_query_id)
    }

    #[tracing::instrument(
        name = "ExecutionService::abort",
        level = "debug",
        skip(self),
        fields(old_queries_count = self.queries.count()),
        err
    )]
    fn abort(&self, query_id: QueryId) -> Result<()> {
        self.queries.abort(query_id)
    }

    #[tracing::instrument(
        name = "ExecutionService::submit",
        level = "debug",
        skip(self),
        fields(query_id, with_timeout_secs, old_queries_count = self.queries.count()),
        err
    )]
    async fn submit(
        &self,
        session_id: &str,
        query_text: &str,
        query_context: QueryContext,
    ) -> Result<QueryId> {
        let user_session = self.get_session(session_id).await?;

<<<<<<< HEAD
        cfg_if::cfg_if! {
            if #[cfg(feature = "state-store-query")] {
                let mut query = state_store::Query::new(query_text.to_string());
                let query_id = query.query_id.parse::<Uuid>().expect("Got bad query_id from state-store");
            } else {
                let query_id = Uuid::new_v4();
            }
=======
        #[cfg(feature = "state-store")]
        {
            let query_record = Query::new(
                query,
                query_context.query_id,
                session_id,
                query_context.request_id,
            );
            self.state_store
                .put_query(query_record)
                .await
                .context(ex_error::StateStoreSnafu)?;
            let _ = self
                .state_store
                .get_query(&query_context.query_id.to_string())
                .await
                .context(ex_error::StateStoreSnafu)?;
>>>>>>> 27761f69
        }

        if self.queries.count() >= self.config.max_concurrency_level {
            let limit_exceeded = ExecutionTaskResult::from_query_limit_exceeded(query_id);
            #[cfg(feature = "state-store-query")]
            {
                // query created with failed status already
                limit_exceeded.assign_query_attributes(&mut query);
                self.state_store
                    .put_query(&query)
                    .await
                    .context(ex_error::StateStoreSnafu)?;
            }
            // here we always return error, but Ok should fit Result type too
            return limit_exceeded.result.map(|_| query_id);
        }

        #[cfg(feature = "state-store-query")]
        self.state_store
            .put_query(&query)
            .await
            .context(ex_error::StateStoreSnafu)?;

        // Record the result as part of the current span.
        tracing::Span::current()
            .record("query_id", query_id.to_string())
            .record("with_timeout_secs", self.config.query_timeout_secs);

        let request_id = query_context.request_id;
        let query_token = CancellationToken::new();

        let task_span = tracing::info_span!("spawn_query_task");

        let alloc_span = tracing::info_span!(
            target: "alloc",
            "query_alloc",
            query_id = %query_id,
            session_id = %session_id
        );
        let handle = tokio::spawn({
            let state_store = self.state_store.clone();
            let query_text = query_text.to_string();
            let query_timeout = Duration::from_secs(self.config.query_timeout_secs);
            let queries_registry = self.queries.clone();
            let query_token = query_token.clone();
            async move {
                let sub_task_span = tracing::info_span!("spawn_query_sub_task");
                let mut query_obj =
                    user_session.query(query_text, query_context.with_query_id(query_id));

                // Create nested task so in case of abort/timeout it can be aborted
                // and result is handled properly (status / query result saved)
                let task_future =
                    task::spawn(async move { query_obj.execute().instrument(sub_task_span).await });

                let subtask_abort_handle = task_future.abort_handle();
                // wait for any future to be resolved
                let execution_result = tokio::select! {
                    finished = task_future => {
                        match finished {
                            Ok(inner_result) => ExecutionTaskResult::from_query_result(query_id, inner_result),
                            Err(task_error) => {
                                tracing::error!("Query {query_id} sub task join error: {task_error:?}");
                                ExecutionTaskResult::from_failed_query_task(query_id, task_error)
                            },
                        }
                    },
                    () = query_token.cancelled() => {
                        tracing::info_span!("abort_cancelled_query");
                        subtask_abort_handle.abort();
                        ExecutionTaskResult::from_cancelled_query_task(query_id)
                    },
                    // Execute the query with a timeout to prevent long-running or stuck queries
                    // from blocking system resources indefinitely. If the timeout is exceeded,
                    // convert the timeout into a standard QueryTimeout error so it can be handled
                    // and recorded like any other execution failure
                    () = tokio::time::sleep(query_timeout) => {
                        tracing::info_span!("query_timeout_received_do_abort");
                        subtask_abort_handle.abort();
                        ExecutionTaskResult::from_timeout_query_task(query_id)
                    }
                };

                let _ = tracing::info_span!(
                    "finished_query_status",
                    query_id = query_id.to_string(),
                    query_status = format!("{:?}", execution_result.execution_status),
                    error_code = format!("{:?}", execution_result.error_code),
                )
                .entered();

                cfg_if::cfg_if! {
                    if #[cfg(feature = "state-store-query")] {
                        // just log error and do not raise it from task
                        if let Err(err) = state_store.update_query(&query).await {
                            tracing::error!("Failed to update query {query_id}: {err:?}");
                        }
                    } else {
                        user_session.record_query_id(query_id);
                    }
                }

                // Notify subscribers query finishes and result is ready.
                // Do not immediately remove query from running queries registry
                // as RunningQuery contains result handle that caller should consume.
                queries_registry.notify_query_finished(query_id, execution_result.execution_status)?;

                // Discard results after short timeout, to prevent memory leaks
                tokio::spawn(async move {
                    tokio::time::sleep(Duration::from_secs(TIMEOUT_DISCARD_INTERVAL_SECONDS)).await;
                    let running_query = queries_registry.remove(query_id);
                    if let Ok(RunningQuery {
                        result_handle: Some(result_handle),
                        ..
                    }) = running_query
                    {
                        tracing::debug!(
                            "Discard execution result '{:?}' for query {query_id}",
                            execution_result.execution_status
                        );
                        let _ = result_handle.await;
                    }
                });

                execution_result.result
            }
            .instrument(alloc_span)
            .instrument(task_span)
        });

        self.queries.add(
            RunningQuery::new(query_id)
                .with_request_id(request_id)
                .with_result_handle(handle)
                .with_cancellation_token(query_token),
        );

        Ok(query_id)
    }

    #[tracing::instrument(
        name = "ExecutionService::upload_data_to_table",
        level = "debug",
        skip(self, data),
        err,
        ret
    )]
    async fn upload_data_to_table(
        &self,
        session_id: &str,
        table_ident: &MetastoreTableIdent,
        data: Bytes,
        file_name: &str,
        format: Format,
    ) -> Result<usize> {
        // TODO: is there a way to avoid temp table approach altogether?
        // File upload works as follows:
        // 1. Convert incoming data to a record batch
        // 2. Create a temporary table in memory
        // 3. Use Execution service to insert data into the target table from the temporary table
        // 4. Drop the temporary table

        // use unique name to support simultaneous uploads
        let unique_id = Uuid::new_v4().to_string().replace('-', "_");
        let user_session = {
            let sessions = self.df_sessions.read().await;
            sessions
                .get(session_id)
                .ok_or_else(|| {
                    ex_error::MissingDataFusionSessionSnafu {
                        id: session_id.to_string(),
                    }
                    .build()
                })?
                .clone()
        };

        let source_table =
            TableReference::full("tmp_db", "tmp_schema", format!("tmp_table_{unique_id}"));
        let target_table = TableReference::full(
            table_ident.database.clone(),
            table_ident.schema.clone(),
            table_ident.table.clone(),
        );
        let inmem_catalog = MemoryCatalogProvider::new();
        inmem_catalog
            .register_schema(
                source_table.schema().unwrap_or_default(),
                Arc::new(MemorySchemaProvider::new()),
            )
            .context(ex_error::DataFusionSnafu)?;
        user_session.ctx.register_catalog(
            source_table.catalog().unwrap_or_default(),
            Arc::new(inmem_catalog),
        );
        // If target table already exists, we need to insert into it
        // otherwise, we need to create it
        let exists = user_session
            .ctx
            .table_exist(target_table.clone())
            .context(ex_error::DataFusionSnafu)?;

        let schema = if exists {
            let table = user_session
                .ctx
                .table(target_table)
                .await
                .context(ex_error::DataFusionSnafu)?;
            table.schema().as_arrow().to_owned()
        } else {
            let (schema, _) = format
                .infer_schema(data.clone().reader(), None)
                .context(ex_error::ArrowSnafu)?;
            schema
        };
        let schema = Arc::new(schema);

        // Here we create an arrow CSV reader that infers the schema from the entire dataset
        // (as `None` is passed for the number of rows) and then builds a record batch
        // TODO: This partially duplicates what Datafusion does with `CsvFormat::infer_schema`
        let csv = ReaderBuilder::new(schema.clone())
            .with_format(format)
            .build_buffered(data.reader())
            .context(ex_error::ArrowSnafu)?;

        let batches: std::result::Result<Vec<_>, _> = csv.collect();
        let batches = batches.context(ex_error::ArrowSnafu)?;

        let rows_loaded = batches
            .iter()
            .map(|batch: &RecordBatch| batch.num_rows())
            .sum();

        let table = MemTable::try_new(schema, vec![batches]).context(ex_error::DataFusionSnafu)?;
        user_session
            .ctx
            .register_table(source_table.clone(), Arc::new(table))
            .context(ex_error::DataFusionSnafu)?;

        let table = source_table.clone();
        let query = if exists {
            format!("INSERT INTO {table_ident} SELECT * FROM {table}")
        } else {
            format!("CREATE TABLE {table_ident} AS SELECT * FROM {table}")
        };

        let mut query = user_session.query(&query, QueryContext::default());
        Box::pin(query.execute()).await?;

        user_session
            .ctx
            .deregister_table(source_table)
            .context(ex_error::DataFusionSnafu)?;

        Ok(rows_loaded)
    }

    async fn timeout_signal(&self, interval: Duration, idle_timeout: Duration) -> () {
        let mut interval = tokio::time::interval(interval);
        interval.tick().await; // The first tick completes immediately; skip.
        let mut idle_since: Option<std::time::Instant> = None;
        loop {
            interval.tick().await;
            let sessions_empty = {
                let sessions = self.df_sessions.read().await;
                sessions.is_empty()
            };
            let queries_empty = self.queries.count() == 0;
            let idle_now = sessions_empty && queries_empty;
            match (idle_now, idle_since) {
                (true, None) => {
                    // just entered idle
                    idle_since = Some(std::time::Instant::now());
                }
                (true, Some(since)) => {
                    if since.elapsed() >= idle_timeout {
                        // stayed idle long enough
                        return;
                    }
                }
                (false, _) => {
                    // became active again, reset the idle window
                    idle_since = None;
                }
            }
        }
    }
}

//Test environment
#[allow(clippy::expect_used)]
pub async fn make_test_execution_svc() -> Arc<CoreExecutionService> {
    let metastore = Arc::new(InMemoryMetastore::new());
    Arc::new(
        CoreExecutionService::new(metastore, Arc::new(Config::default()))
            .await
            .expect("Failed to create a execution service"),
    )
}<|MERGE_RESOLUTION|>--- conflicted
+++ resolved
@@ -512,33 +512,18 @@
     ) -> Result<QueryId> {
         let user_session = self.get_session(session_id).await?;
 
-<<<<<<< HEAD
         cfg_if::cfg_if! {
             if #[cfg(feature = "state-store-query")] {
-                let mut query = state_store::Query::new(query_text.to_string());
-                let query_id = query.query_id.parse::<Uuid>().expect("Got bad query_id from state-store");
+                let mut query = Query::new(
+                    query_text,
+                    query_context.query_id,
+                    session_id,
+                    query_context.request_id,
+                );
+                let query_id = query_context.query_id;
             } else {
-                let query_id = Uuid::new_v4();
+                let query_id = Uuid::now_v7();
             }
-=======
-        #[cfg(feature = "state-store")]
-        {
-            let query_record = Query::new(
-                query,
-                query_context.query_id,
-                session_id,
-                query_context.request_id,
-            );
-            self.state_store
-                .put_query(query_record)
-                .await
-                .context(ex_error::StateStoreSnafu)?;
-            let _ = self
-                .state_store
-                .get_query(&query_context.query_id.to_string())
-                .await
-                .context(ex_error::StateStoreSnafu)?;
->>>>>>> 27761f69
         }
 
         if self.queries.count() >= self.config.max_concurrency_level {
