use crate::catalog_list::{CatalogListConfig, DEFAULT_CATALOG, EmbucketCatalogList};
use crate::information_schema::information_schema::{
    INFORMATION_SCHEMA, InformationSchemaProvider,
};
use crate::test_utils::sort_record_batch_by_sortable_columns;
use catalog_metastore::{Config, InMemoryMetastore};
use datafusion::execution::SessionStateBuilder;
use datafusion::execution::context::SessionContext;
use datafusion::prelude::SessionConfig;
use std::sync::Arc;

#[allow(clippy::unwrap_used)]
async fn create_session_context() -> Arc<SessionContext> {
    let metastore = Arc::new(InMemoryMetastore::new());
    let catalog_list_impl = Arc::new(EmbucketCatalogList::new(
        metastore,
        CatalogListConfig::default(),
    ));
    let state = SessionStateBuilder::new()
        .with_config(
            SessionConfig::new()
                .with_create_default_catalog_and_schema(true)
                .set_str("datafusion.catalog.default_catalog", DEFAULT_CATALOG),
        )
        .with_catalog_list(catalog_list_impl.clone())
        .with_default_features()
        .build();
    let ctx = SessionContext::new_with_state(state);
    ctx.catalog(DEFAULT_CATALOG)
        .unwrap()
        .register_schema(
            INFORMATION_SCHEMA,
            Arc::new(InformationSchemaProvider::new(
                catalog_list_impl.clone(),
                Arc::from(DEFAULT_CATALOG),
<<<<<<< HEAD
                1,
=======
                None,
>>>>>>> 811ab166
            )),
        )
        .unwrap();
    ctx.sql("CREATE TABLE first (id INT)").await.unwrap();
    ctx.sql("CREATE TABLE second (id INT)").await.unwrap();
    Arc::new(ctx)
}

#[macro_export]
macro_rules! test_query {
    ($test_name:ident, $query:expr $(, $snapshot_path:expr)?) => {
        paste::paste! {
            #[tokio::test]
            async fn [< test_ $test_name >]() {
                let ctx = create_session_context().await;
                let mut record_batches = ctx
                    .sql($query)
                    .await
                    .unwrap()
                    .collect()
                    .await
                    .unwrap();
                insta::with_settings!({
                    description => $query,
                    omit_expression => true,
                    prepend_module_to_snapshot => false,
                    $( snapshot_path => $snapshot_path, )?
                }, {
                    for batch in &mut record_batches {
                        *batch = sort_record_batch_by_sortable_columns(batch);
                    }
                    let formatted = datafusion::arrow::util::pretty::pretty_format_batches(&record_batches).unwrap().to_string();
                    insta::assert_snapshot!(stringify!($test_name), formatted);
                })
            }
        }
    }
}

test_query!(
    information_schema_tables,
    "SELECT * FROM embucket.information_schema.tables"
);
test_query!(
    information_schema_databases,
    "SELECT * FROM embucket.information_schema.databases"
);
test_query!(
    information_schema_columns,
    "SELECT * FROM embucket.information_schema.columns"
);
test_query!(
    information_schema_views,
    "SELECT * FROM embucket.information_schema.views"
);
test_query!(
    information_schema_schemata,
    "SELECT * FROM embucket.information_schema.schemata"
);

// Note: Some df_settings values depend on the system environment (e.g., CPU core count).
test_query!(
    information_schema_df_settings,
    "SELECT name FROM embucket.information_schema.df_settings"
);

test_query!(
    information_schema_navigation_tree,
    "SELECT * FROM embucket.information_schema.navigation_tree ORDER BY database, schema, table"
);

test_query!(
    information_schema_routines,
    "SELECT routine_name FROM embucket.information_schema.routines
    GROUP BY routine_name ORDER BY routine_name"
);

test_query!(
    information_schema_parameters,
    "SELECT specific_name FROM  embucket.information_schema.parameters
     GROUP BY specific_name ORDER BY specific_name"
);<|MERGE_RESOLUTION|>--- conflicted
+++ resolved
@@ -33,11 +33,8 @@
             Arc::new(InformationSchemaProvider::new(
                 catalog_list_impl.clone(),
                 Arc::from(DEFAULT_CATALOG),
-<<<<<<< HEAD
                 1,
-=======
                 None,
->>>>>>> 811ab166
             )),
         )
         .unwrap();
