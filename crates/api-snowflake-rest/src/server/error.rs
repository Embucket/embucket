use crate::SqlState;
use crate::models::JsonResponse;
use crate::models::ResponseData;
use axum::{Json, http, response::IntoResponse};
use datafusion::arrow::error::ArrowError;
use error_stack::ErrorChainExt;
use error_stack::ErrorExt;
use error_stack_trace;
use executor::QueryId;
use executor::error::OperationOn;
use executor::error_code::ErrorCode;
use executor::snowflake_error::Entity;
use snafu::Location;
use snafu::prelude::*;

pub type Result<T> = std::result::Result<T, Error>;

// TBD: Why context at error/source mostly not used in error?
#[derive(Snafu)]
#[snafu(visibility(pub(crate)))]
#[error_stack_trace::debug]
pub enum Error {
    #[snafu(display("Missing auth token"))]
    MissingAuthToken {
        #[snafu(implicit)]
        location: Location,
    },

    #[snafu(display("Invalid auth token"))]
    InvalidAuthToken {
        #[snafu(implicit)]
        location: Location,
    },

    #[snafu(display("Invalid auth data"))]
    InvalidAuthData {
        #[snafu(implicit)]
        location: Location,
    },

    #[snafu(display("Feature not implemented"))]
    NotImplemented {
        #[snafu(implicit)]
        location: Location,
    },

    #[snafu(display("UTF8 error: {error}"))]
    Utf8 {
        #[snafu(source)]
        error: std::string::FromUtf8Error,
        #[snafu(implicit)]
        location: Location,
    },

    #[snafu(display("Arrow error: {error}"))]
    Arrow {
        #[snafu(source)]
        error: ArrowError,
        #[snafu(implicit)]
        location: Location,
    },

    #[snafu(display("SerdeJson error: {error}"))]
    SerdeJson {
        #[snafu(source)]
        error: serde_json::Error,
        #[snafu(implicit)]
        location: Location,
    },

    #[snafu(transparent)]
    Execution { source: executor::Error },
}

impl IntoResponse for Error {
    #[tracing::instrument(
        name = "api_snowflake_rest::Error::into_response",
        level = "info",
        fields(
            query_id,
            display_error,
            debug_error,
            error_stack_trace,
            error_chain,
            status_code
        ),
        skip(self)
    )]
    #[allow(clippy::too_many_lines)]
    fn into_response(self) -> axum::response::Response<axum::body::Body> {
        let (http_code, body) = self.prepare_response();
        (http_code, body).into_response()
    }
}

impl Error {
<<<<<<< HEAD
    pub fn query_id(&self) -> QueryId {
=======
    #[must_use]
    pub fn missing_auth_token() -> Self {
        MissingAuthTokenSnafu.build()
    }

    #[must_use]
    pub fn invalid_auth_token() -> Self {
        InvalidAuthTokenSnafu.build()
    }

    #[must_use]
    pub fn invalid_auth_data() -> Self {
        InvalidAuthDataSnafu.build()
    }

    pub fn query_id(&self) -> QueryRecordId {
>>>>>>> 4585041e
        if let Self::Execution { source, .. } = self {
            source.query_id()
        } else {
            QueryId::default()
        }
    }

    pub fn display_error_message(&self) -> String {
        if let Self::Execution { source, .. } = self {
            source.to_snowflake_error().display_error_message()
        } else {
            self.to_string()
        }
    }

    pub fn debug_error_message(&self) -> String {
        if let Self::Execution { source, .. } = self {
            source.to_snowflake_error().debug_error_message()
        } else {
            format!("{self:?}")
        }
    }
    #[tracing::instrument(
        name = "api_snowflake_rest::Error::prepare_response",
        level = "info",
        fields(
            query_id,
            display_error,
            debug_error,
            error_stack_trace,
            error_chain,
            error_code,
            sql_state,
        ),
        skip(self)
    )]
    #[allow(clippy::too_many_lines)]
    pub fn prepare_response(&self) -> (http::StatusCode, Json<JsonResponse>) {
        // TODO: Here we have different status codes for different errors
        // - first, there is http status code
        // - second, there is snowflake error sqlState
        // - third, there is snowflake error error code
        // For a very specific error we need to be able to match all three, message is much less relevant

        let (http_code, sql_state, error_code) = match &self {
            Self::Execution { source } => {
                let error_code = source.to_snowflake_error().error_code();
                match error_code {
                    ErrorCode::Internal => (
                        http::StatusCode::INTERNAL_SERVER_ERROR,
                        SqlState::Success,
                        error_code,
                    ),
                    ErrorCode::ObjectStore => (
                        http::StatusCode::SERVICE_UNAVAILABLE,
                        SqlState::Success,
                        error_code,
                    ),
                    ErrorCode::HistoricalQueryError => (
                        http::StatusCode::OK,
                        SqlState::GenericQueryErrorFromHistory,
                        error_code,
                    ),
                    ErrorCode::EntityNotFound(entity_type, operation_on) => {
                        match (entity_type, operation_on) {
                            // table not found
                            (Entity::Table, OperationOn::Table(..)) => {
                                (http::StatusCode::OK, SqlState::DoesNotExist, error_code)
                            }
                            _ => (http::StatusCode::OK, SqlState::Success, error_code),
                        }
                    }
                    ErrorCode::DataFusionSql | ErrorCode::DataFusionSqlParse => {
                        (http::StatusCode::OK, SqlState::Success, error_code)
                    }
                    _ => (http::StatusCode::OK, SqlState::Success, error_code),
                }
            }
            Self::MissingAuthToken { .. }
            | Self::InvalidAuthData { .. }
            | Self::InvalidAuthToken { .. } => (
                http::StatusCode::UNAUTHORIZED,
                SqlState::Success,
                ErrorCode::Other,
            ),
            Self::Utf8 { .. }
            | Self::Arrow { .. }
            | Self::SerdeJson { .. }
            | Self::NotImplemented { .. } => {
                (http::StatusCode::OK, SqlState::Success, ErrorCode::Other)
            }
        };

        // Give more context to user, not just "Internal server error"
        let display_error = self.display_error_message();

        // Record the result as part of the current span.
        tracing::Span::current()
            .record("error_code", error_code.to_string())
            .record("sql_state", sql_state.to_string())
            .record("query_id", self.query_id().to_string())
            .record("display_error", &display_error)
            .record("debug_error", self.debug_error_message())
            .record("error_stack_trace", self.output_msg())
            .record("error_chain", self.error_chain());

        let body = Json(JsonResponse {
            success: false,
            message: Some(display_error),
            // TODO: On error data field contains details about actual error
            // {'data': {'internalError': False, 'unredactedFromSecureObject': False, 'errorCode': '002043', 'age': 0, 'sqlState': '02000', 'queryId': '01be8b7b-0003-6429-0004-d66e02e60096', 'line': -1, 'pos': -1, 'type': 'COMPILATION'}, 'code': '002043', 'message': 'SQL compilation error:\nObject does not exist, or operation cannot be performed.', 'success': False, 'headers': None}
            // {'data': {'rowtype': [], 'rowsetBase64': None, 'rowset': None, 'total': None, 'queryResultFormat': None, 'errorCode': '002043', 'sqlState': '02000'}, 'success': False, 'message': "8244114031572: SQL compilation error: Schema 'embucket.no' does not exist or not authorized", 'code': '002043'}
            data: Some(ResponseData {
                error_code: Some(error_code.to_string()),
                sql_state: Some(sql_state.to_string()),
                // TODO: fill in other fields, some of them shouldn't be here at all for errors
                row_type: Vec::new(),
                row_set_base_64: None,
                row_set: None,
                total: None,
                returned: None,
                query_result_format: None,
                // Query uuid is returned to the user
                query_id: Some(self.query_id().to_string()),
            }),
            code: Some(error_code.to_string()),
        });
        (http_code, body)
    }
}<|MERGE_RESOLUTION|>--- conflicted
+++ resolved
@@ -94,9 +94,6 @@
 }
 
 impl Error {
-<<<<<<< HEAD
-    pub fn query_id(&self) -> QueryId {
-=======
     #[must_use]
     pub fn missing_auth_token() -> Self {
         MissingAuthTokenSnafu.build()
@@ -112,8 +109,7 @@
         InvalidAuthDataSnafu.build()
     }
 
-    pub fn query_id(&self) -> QueryRecordId {
->>>>>>> 4585041e
+    pub fn query_id(&self) -> QueryId {
         if let Self::Execution { source, .. } = self {
             source.query_id()
         } else {
